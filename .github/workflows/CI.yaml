--- conflicted
+++ resolved
@@ -62,12 +62,7 @@
           SECRET_OE_LICENSE: ${{ secrets.OE_LICENSE }}
 
       - name: Install Package
-<<<<<<< HEAD
-        run: |
-          python setup.py develop --no-deps
-=======
         run: python -m pip install -e .
->>>>>>> d6f9b746
 
       - name: Conda Environment Information
         run: |
@@ -75,12 +70,7 @@
           micromamba list
 
       - name: Run Tests
-<<<<<<< HEAD
-        run: |
-          pytest -v --cov=openff --cov-config=setup.cfg openff/bespokefit/tests --cov-report=xml
-=======
         run: python -m pytest -v --cov=openff --cov-config=setup.cfg openff/bespokefit/tests/ --cov-report=xml
->>>>>>> d6f9b746
 
       - name: Codecov
         uses: codecov/codecov-action@v4

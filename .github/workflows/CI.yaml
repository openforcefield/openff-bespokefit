name: CI

on:
  push:
    branches:
      - "main"
  pull_request:
    branches:
      - "main"
  schedule:
    - cron: "0 0 * * *"

defaults:
  run:
    shell: bash -l {0}

jobs:
  test:

    name: ${{ matrix.os }}, 🐍=${{ matrix.python-version }}, 💢=${{ matrix.pydantic-version }}, 👁️=${{ matrix.openeye }}, ∫=${{ matrix.integration }}
    runs-on: ${{ matrix.os }}

    strategy:
      fail-fast: false
      matrix:
        os: [ubuntu-latest, macOS-latest]
<<<<<<< HEAD
        python-version: ["3.10", "3.11", "3.12"]
=======
        python-version: ["3.10"]
        pydantic-version: ["1"]
>>>>>>> d6f9b746
        openeye: [true, false]
        integration: [true]
        exclude:
          - openeye: true
            python-version: "3.12"

    env:
      OE_LICENSE: ${{ github.workspace }}/oe_license.txt

    steps:
      - uses: actions/checkout@v4

      - name: Install with OpenEye Toolkits
        if: ${{ matrix.openeye == true }}
        uses: mamba-org/setup-micromamba@v1
        with:
          environment-file: devtools/conda-envs/test-env.yaml
          create-args: >-
            python=${{ matrix.python-version }}
            pydantic=${{ matrix.pydantic-version }}

      - name: Install with AmberTools
        if: ${{ matrix.openeye == false }}
        uses: mamba-org/setup-micromamba@v1
        with:
          environment-file: devtools/conda-envs/no_openeye.yaml
          create-args: >-
            python=${{ matrix.python-version }}
            pydantic=${{ matrix.pydantic-version }}

      - name: License OpenEye
        if: ${{ matrix.openeye == true }}
        run: |
          echo "${SECRET_OE_LICENSE}" > ${OE_LICENSE}
          python -c "from openeye import oechem; assert oechem.OEChemIsLicensed()"
        env:
          SECRET_OE_LICENSE: ${{ secrets.OE_LICENSE }}

      - name: Install Package
        run: python -m pip install -e .

      - name: Conda Environment Information
        run: |
          micromamba info
          micromamba list

      - name: Run Tests
        run: python -m pytest -v --cov=openff --cov-config=setup.cfg openff/bespokefit/tests/ --cov-report=xml

      - name: Codecov
        uses: codecov/codecov-action@v4
        with:
          token: ${{ secrets.CODECOV_TOKEN }}
          file: ./coverage.xml
          fail_ci_if_error: false

      - name: Run Integration Tests
        if: ${{ matrix.integration == true }}
        run: |
          openff-bespoke executor run --smiles                 'CC'               \
                                      --workflow               'default'          \
                                      --default-qc-spec        xtb gfn2xtb none   \
                                      --target-torsion         '[C:1]-[C:2]'<|MERGE_RESOLUTION|>--- conflicted
+++ resolved
@@ -24,12 +24,8 @@
       fail-fast: false
       matrix:
         os: [ubuntu-latest, macOS-latest]
-<<<<<<< HEAD
         python-version: ["3.10", "3.11", "3.12"]
-=======
-        python-version: ["3.10"]
         pydantic-version: ["1"]
->>>>>>> d6f9b746
         openeye: [true, false]
         integration: [true]
         exclude:

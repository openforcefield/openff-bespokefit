name: Make single-file installers

on:
  workflow_dispatch:

jobs:
  test:
    name: Building single file installer on ${{ matrix.cfg.os }}, Python ${{ matrix.python-version }}

    runs-on: ${{ matrix.os }}

    strategy:
      fail-fast: false
      matrix:
        os:
          - macOS-latest
          - ubuntu-latest
        python-version:
          # 3.7
          # 3.8
          - 3.9

    env:
      CI_OS: ${{ matrix.os }}
      PYVER: ${{ matrix.python-version }}

    steps:
    - uses: actions/checkout@v4

    - name: Install conda environment
      uses: mamba-org/setup-micromamba@v1
      with:
        environment-file: devtools/conda-envs/installer.yaml
        create-args: >-
          python=${{ matrix.python-version }}

    - name: Prepare and run the constructor
      shell: bash -l {0}
      run: |
        # Find the tag of the last release (excluding RCs)
        export LATEST_TAG=$(git ls-remote --tags https://github.com/openforcefield/openff-bespokefit.git | cut -f2 | grep -E "([0-9]+)\.([0-9]+)\.([0-9]+)$" | sort --version-sort | tail -1 | sed 's/refs\/tags\///')

        echo "Found latest tag:"
        echo $LATEST_TAG

        git clone https://github.com/openforcefield/toolkit-installer-constructor
        cd toolkit-installer-constructor
        git fetch --all
        git checkout origin/bespokefit

        python ../devtools/scripts/build_cookiecutter_json.py $LATEST_TAG $PYVER $CI_OS
        cp new_cookiecutter.json cookiecutter/cookiecutter.json

        cat new_cookiecutter.json

        python run.py

    - name: Upload installer as artifact
      uses: actions/upload-artifact@v4
      with:
        name: ${{ matrix.os }}_py${{ matrix.python-version }}_xtb.sh
        path: toolkit-installer-constructor/build/openff-bespokefit*/openff-*.sh

    - name: Install from installer
      shell: bash -l {0}
      run: |
        mkdir scratch
        cd scratch
        echo $HOME/constructor_install/ | bash ../toolkit-installer-constructor/build/openff-bespokefit-*/openff-bespokefit-*py*

        conda activate $HOME/constructor_install/

        export FOUND_VER=$(python -c "import openff.bespokefit; print(openff.bespokefit.__version__)")
        export LATEST_TAG=$(git ls-remote --tags https://github.com/openforcefield/openff-bespokefit.git| grep -E "([0-9]+)\.([0-9]+)\.([0-9]+)$" | sort --version-sort | tail -n1 | sed 's/refs\/tags\///' | cut -f2)


        if [[ $LATEST_TAG != $FOUND_VER ]];
          then echo "Version mismatch"
          echo $LATEST_TAG
          echo $FOUND_VER
          exit 1
        fi

        micromamba install pytest pytest-cov pytest-asyncio pytest-celery codecov requests-mock -c conda-forge -yq

        echo "Done installing, here's the conda env:"
        conda info
        conda list

        echo "Starting tests:"
        PYTEST_ARGS=" -r fE --tb=short"
<<<<<<< HEAD
        pytest $PYTEST_ARGS ../openff/bespokefit/tests/
=======
        pytest $PYTEST_ARGS ../openff/bespokefit/_tests/
>>>>>>> 0ca1eb4b
<|MERGE_RESOLUTION|>--- conflicted
+++ resolved
@@ -89,8 +89,4 @@
 
         echo "Starting tests:"
         PYTEST_ARGS=" -r fE --tb=short"
-<<<<<<< HEAD
-        pytest $PYTEST_ARGS ../openff/bespokefit/tests/
-=======
-        pytest $PYTEST_ARGS ../openff/bespokefit/_tests/
->>>>>>> 0ca1eb4b
+        pytest $PYTEST_ARGS ../openff/bespokefit/_tests/
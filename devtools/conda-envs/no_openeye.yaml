name: bespokefit-no-openeye

channels:
  - conda-forge
  - nodefaults

dependencies:

    # Base depends
  - python
  - pip

    ### Core dependencies.

  - numpy
  - pydantic
  - pyyaml
  - tqdm
  - rich
  - click
  - click-option-group
  - rdkit >=22
  - ambertools >=22
  - openff-utilities
<<<<<<< HEAD
  - openff-toolkit-base >=0.11.3
  - openff-units
=======
  - openff-toolkit-base =0.11
>>>>>>> 656dca33
  - openff-forcefields
  - openff-interchange
  - openff-qcsubmit
  - openmm >=7.6.0

    # Optional
  - openff-fragmenter-base
  - xtb-python
  - forcebalance

    ### Bespoke dependencies

  - qcportal >=0.15.6
  - qcelemental >=0.25.1
  - qcengine >=0.25
  - chemper
  - geometric >=1
  - torsiondrive

    # Executor
  - uvicorn
  - fastapi
  - starlette =0.20 # https://github.com/openforcefield/openff-bespokefit/pull/203#issuecomment-1315936000
  - celery
  - httpx
  - redis-server
  - redis-py

    ### Testing

  - pytest
  - pytest-cov
  - pytest-asyncio
  - pytest-celery
  - codecov
  - requests-mock

    # `openff-forcebalance` and dependencies
  - pymbar =3 # Implicit constraint, can remove after `openff-forcebalance` package
  - lxml # Implicit dependency, can remove after `openff-forcebalance` package
  - pip:
    - git+https://github.com/openforcefield/openff-forcebalance.git<|MERGE_RESOLUTION|>--- conflicted
+++ resolved
@@ -22,12 +22,7 @@
   - rdkit >=22
   - ambertools >=22
   - openff-utilities
-<<<<<<< HEAD
-  - openff-toolkit-base >=0.11.3
-  - openff-units
-=======
-  - openff-toolkit-base =0.11
->>>>>>> 656dca33
+  - openff-toolkit-base =0.14
   - openff-forcefields
   - openff-interchange
   - openff-qcsubmit

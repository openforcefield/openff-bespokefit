--- conflicted
+++ resolved
@@ -22,26 +22,13 @@
   - rdkit >=22
   - ambertools >=22
   - openff-utilities
-<<<<<<< HEAD
-  - openff-toolkit-base >=0.14.3
-  - openff-interchange >=0.3.11
+  - openff-toolkit-base
   - openff-qcsubmit ==0.5.0
-=======
-  - openff-toolkit-base >=0.11
-  - openff-forcefields
-  - openff-interchange
-  - openff-qcsubmit
->>>>>>> 13f584ca
   - openmm >=7.6.0
 
     # Optional
-<<<<<<< HEAD
-  - forcebalance
-  - openff-fragmenter-base >=0.2.1
-=======
   - forcebalance >=1.9.6
   - openff-fragmenter-base
->>>>>>> 13f584ca
   - xtb-python
 
     ### Bespoke dependencies
@@ -50,7 +37,7 @@
   - qcelemental >=0.25.1
   - qcengine >=0.25
   - chemper
-  - geometric >=1
+  - geometric =1
   - torsiondrive
   - pymbar
 
@@ -72,5 +59,3 @@
   - pytest-celery
   - codecov
   - requests-mock
-
-  - importlib-metadata >=4

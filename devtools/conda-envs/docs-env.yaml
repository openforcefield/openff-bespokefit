--- conflicted
+++ resolved
@@ -32,15 +32,9 @@
 
     ### Bespoke dependencies
 
-<<<<<<< HEAD
   - qcportal >=0.50
-  - qcelemental >=0.25.1
-  - qcengine >=0.25
-=======
-  - qcportal =0.15.8
   - qcelemental
   - qcengine
->>>>>>> 2a389089
   - chemper
   - geometric <1
   - torsiondrive

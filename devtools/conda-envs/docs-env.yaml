--- conflicted
+++ resolved
@@ -21,11 +21,7 @@
   - openff-toolkit-base >=0.11.3
   - openff-forcefields
   - openff-interchange
-<<<<<<< HEAD
-  - openff-qcsubmit ==0.5.0
-=======
   - openff-qcsubmit <0.50
->>>>>>> 6050dbac
   - openmm >=7.6.0
 
     # Optional

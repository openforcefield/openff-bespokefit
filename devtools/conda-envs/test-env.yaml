--- conflicted
+++ resolved
@@ -22,21 +22,13 @@
   - click-option-group
   - rdkit
   - openff-utilities
-  - openff-toolkit-base >=0.11
-  - openff-forcefields
-  - openff-interchange
-  - openff-units
+  - openff-toolkit-base
   - openff-qcsubmit ==0.5.0
   - openmm >=7.6.0
 
     # Optional
-<<<<<<< HEAD
-  - forcebalance
-  - openff-fragmenter-base >=0.2.1
-=======
   - forcebalance >=1.9.6
   - openff-fragmenter-base
->>>>>>> 13f584ca
   - xtb-python
   - openeye-toolkits
 
@@ -67,7 +59,4 @@
   - pytest-asyncio
   - pytest-celery
   - codecov
-  - requests-mock
-
-  - importlib-metadata >=4
-  - importlib_metadata >=4+  - requests-mock
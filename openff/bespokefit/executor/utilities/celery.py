"""Utilities for interacting with Celery within the executor."""
import json
import multiprocessing
from typing import Any, Optional

from celery import Celery
from celery.result import AsyncResult
from redis import Redis
from typing_extensions import TypedDict

from openff.bespokefit.executor.services.models import Error
from openff.bespokefit.executor.utilities.typing import Status
from openff.bespokefit.utilities import current_settings


class TaskInformation(TypedDict):
    """Information about a task."""

    id: str

    status: Status

    result: Optional[dict[str, Any]]
    error: Optional[dict[str, Any]]


def get_status(task_result: AsyncResult) -> Status:
    """Get the status of a task."""
    return {
        "PENDING": "waiting",
        "STARTED": "running",
        "RETRY": "running",
        "FAILURE": "errored",
        "SUCCESS": "success",
    }[task_result.status]


def configure_celery_app(
    app_name: str,
    redis_connection: Redis,
    include: list[str] = None,
):
<<<<<<< HEAD
    """Configure this celery app."""
=======
    settings = current_settings()
>>>>>>> 3673adaa
    redis_host_name = redis_connection.connection_pool.connection_kwargs["host"]
    redis_port = redis_connection.connection_pool.connection_kwargs["port"]
    redis_db = redis_connection.connection_pool.connection_kwargs["db"]
    password = settings.BEFLOW_REDIS_PASSWORD

    celery_app = Celery(
        app_name,
        backend=f"redis://:{password}@{redis_host_name}:{redis_port}/{redis_db}",
        broker=f"redis://:{password}@{redis_host_name}:{redis_port}/{redis_db}",
        include=include,
    )

    celery_app.conf.task_track_started = True
    celery_app.conf.task_default_queue = app_name
    celery_app.conf.broker_transport_options = {"visibility_timeout": 1000000}
    celery_app.conf.result_expires = None

    return celery_app


def _spawn_worker(celery_app, concurrency: int = 1, **kwargs):
    worker = celery_app.Worker(
        concurrency=concurrency,
        loglevel="INFO",
        logfile=f"celery-{celery_app.main}.log",
        quiet=True,
        hostname=celery_app.main,
        **kwargs,
    )
    worker.start()


def spawn_worker(
<<<<<<< HEAD
    celery_app,
    concurrency: int = 1,
    asynchronous: bool = True,
=======
    celery_app, concurrency: int = 1, asynchronous: bool = True, **kwargs
>>>>>>> 3673adaa
) -> Optional[multiprocessing.Process]:
    """Spawn a worker."""
    if concurrency < 1:
        return

    if asynchronous:  # pragma: no cover
        worker_process = multiprocessing.Process(
            target=_spawn_worker,
            args=(celery_app, concurrency),
            daemon=True,
        )
        worker_process.start()

        return worker_process

    else:
        _spawn_worker(celery_app, concurrency, **kwargs)


def get_task_information(app: Celery, task_id: str) -> TaskInformation:
    """Get information about this task."""
    task_result = AsyncResult(task_id, app=app)

    task_output = (
        None
        if not isinstance(task_result.result, str)
        else json.loads(task_result.result)
    )

    task_raw_error = (
        None
        if not isinstance(task_result.result, BaseException)
        else task_result.result
    )
    task_error = (
        None
        if task_raw_error is None
        else Error(
            type=task_raw_error.__class__.__name__,
            message=str(task_raw_error),
            traceback=task_result.traceback,
        )
    )

    task_status = get_status(task_result)

    return TaskInformation(
        id=task_id,
        status=task_status,
        result=task_output if task_status != "errored" else None,
        error=None if not task_error else task_error.dict(),
    )<|MERGE_RESOLUTION|>--- conflicted
+++ resolved
@@ -40,11 +40,8 @@
     redis_connection: Redis,
     include: list[str] = None,
 ):
-<<<<<<< HEAD
     """Configure this celery app."""
-=======
     settings = current_settings()
->>>>>>> 3673adaa
     redis_host_name = redis_connection.connection_pool.connection_kwargs["host"]
     redis_port = redis_connection.connection_pool.connection_kwargs["port"]
     redis_db = redis_connection.connection_pool.connection_kwargs["db"]
@@ -78,13 +75,7 @@
 
 
 def spawn_worker(
-<<<<<<< HEAD
-    celery_app,
-    concurrency: int = 1,
-    asynchronous: bool = True,
-=======
-    celery_app, concurrency: int = 1, asynchronous: bool = True, **kwargs
->>>>>>> 3673adaa
+    celery_app, concurrency: int = 1, asynchronous: bool = True, **kwargs,
 ) -> Optional[multiprocessing.Process]:
     """Spawn a worker."""
     if concurrency < 1:

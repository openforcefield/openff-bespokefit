--- conflicted
+++ resolved
@@ -1,11 +1,4 @@
-<<<<<<< HEAD
-"""The main bespokefit workflow factory which is executed and builds the bespoke workflows."""
-=======
-"""
-This is the main bespokefit workflow factory which is executed and builds the bespoke
-workflows.
-"""
->>>>>>> 8cb29f4c
+"""Main bespokefit workflow factory which builds the bespokeworkflows."""
 
 import hashlib
 import logging

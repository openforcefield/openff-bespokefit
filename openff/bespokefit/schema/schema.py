"""Schemas."""

from typing import Literal, Optional

<<<<<<< HEAD
from pydantic import Field
=======
from typing_extensions import Literal
>>>>>>> d6f9b746

from openff.bespokefit._pydantic import BaseModel, Field

Status = Literal["waiting", "running", "errored", "success"]


class Error(BaseModel):
    """Store an error."""

    type: str = Field(..., description="The type of exception that was raised.")
    message: str = Field(..., description="The message associated with the exception.")

    traceback: Optional[str] = Field(
        None,
        description="The traceback associated with the exception",
    )<|MERGE_RESOLUTION|>--- conflicted
+++ resolved
@@ -1,12 +1,6 @@
 """Schemas."""
 
-from typing import Literal, Optional
-
-<<<<<<< HEAD
-from pydantic import Field
-=======
-from typing_extensions import Literal
->>>>>>> d6f9b746
+from typing import Literal
 
 from openff.bespokefit._pydantic import BaseModel, Field
 
@@ -19,7 +13,7 @@
     type: str = Field(..., description="The type of exception that was raised.")
     message: str = Field(..., description="The message associated with the exception.")
 
-    traceback: Optional[str] = Field(
+    traceback: str | None = Field(
         None,
         description="The traceback associated with the exception",
     )
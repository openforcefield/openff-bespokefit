<<<<<<< HEAD
"""Schema for data classes."""

from typing import Generic, Literal, TypeVar, overload
=======
import json
from typing import Generic, List, Tuple, TypeVar, overload
>>>>>>> d6f9b746

import numpy as np
from openff.toolkit.topology import Molecule
from qcelemental.models import AtomicResult, DriverEnum
from qcelemental.models.common_models import Model
from qcelemental.models.procedures import (
    OptimizationResult,
    OptimizationSpecification,
    QCInputSpecification,
    TorsionDriveResult,
)
<<<<<<< HEAD
from qcportal.models import TorsionDriveRecord
from qcportal.models.records import OptimizationRecord, RecordStatusEnum, ResultRecord
=======
from qcportal.optimization import OptimizationRecord
from qcportal.record_models import BaseRecord, RecordStatusEnum
from qcportal.torsiondrive import TorsiondriveRecord
from typing_extensions import Literal
>>>>>>> d6f9b746

from openff.bespokefit._pydantic import Field, GenericModel
from openff.bespokefit.schema.tasks import (
    HessianTaskSpec,
    OptimizationTaskSpec,
    Torsion1DTaskSpec,
)

QCDataType = TypeVar("QCDataType")
QCTaskSpec = TypeVar(
    "QCTaskSpec",
    HessianTaskSpec,
    OptimizationTaskSpec,
    Torsion1DTaskSpec,
)


class BespokeQCData(GenericModel, Generic[QCTaskSpec]):
    """Store bespoke QC data."""

    type: Literal["bespoke"] = "bespoke"

    spec: QCTaskSpec = Field(
        ...,
        description="The specification that should be used to generate the reference "
        "data.",
    )


class LocalQCData(GenericModel, Generic[QCDataType]):
    """Store local QC data."""

    class Config:
        """Pydantic Config."""

        json_encoders = {np.ndarray: lambda v: v.flatten().tolist()}

    type: Literal["local"] = "local"

    qc_records: list[QCDataType] = Field(..., description="A list of local QC results.")

    @classmethod
    def _result_record_to_atomic_result(
<<<<<<< HEAD
        cls,
        record: ResultRecord,
        molecule: Molecule,
=======
        cls, record: BaseRecord, molecule: Molecule
>>>>>>> d6f9b746
    ) -> AtomicResult:
        raise NotImplementedError()

    @classmethod
    def _optimization_record_to_optimization_result(
        cls,
        record: OptimizationRecord,
        molecule: Molecule,
    ) -> OptimizationResult:
        raise NotImplementedError()

    @classmethod
    def _torsion_drive_record_to_torsion_drive_result(
<<<<<<< HEAD
        cls,
        record: TorsionDriveRecord,
        molecule: Molecule,
=======
        cls, record: TorsiondriveRecord, molecule: Molecule
>>>>>>> d6f9b746
    ) -> TorsionDriveResult:
        assert record.status == RecordStatusEnum.complete
        # add the program to the model which we need for the cache
        extras = record.extras

        extras["program"] = record.specification.program
        opt_spec = record.specification.optimization_specification
        qc_spec = opt_spec.qc_specification

        return TorsionDriveResult(
            keywords=record.specification.keywords.dict(),
            extras=extras,
            input_specification=QCInputSpecification(
                driver=DriverEnum.gradient,  # qc_spec.driver,
                model=Model(
                    method=qc_spec.method,
                    basis=qc_spec.basis,
                ),
                extras=record.extras,
            ),
            initial_molecule=[molecule.to_qcschema()],
            optimization_spec=OptimizationSpecification(
                procedure=opt_spec.program,
                keywords=opt_spec.keywords,
                protocols=opt_spec.protocols,
            ),
            final_energies={
                json.dumps(key): value for key, value in record.final_energies.items()
            },
            final_molecules={
                str(grid_id): molecule.to_qcschema(conformer=i)
                for i, grid_id in enumerate(molecule.properties["grid_ids"])
            },
            optimization_history={},
            success=True,
            provenance=record.provenance,
        )

    @classmethod
    @overload
    def from_remote_records(
<<<<<<< HEAD
        cls,
        qc_records: list[tuple[TorsionDriveRecord, Molecule]],
    ) -> "LocalQCData[TorsionDriveResult]": ...
=======
        cls, qc_records: List[Tuple[TorsiondriveRecord, Molecule]]
    ) -> "LocalQCData[TorsionDriveResult]":
        ...
>>>>>>> d6f9b746

    @classmethod
    @overload
    def from_remote_records(
        cls,
        qc_records: list[tuple[OptimizationRecord, Molecule]],
    ) -> "LocalQCData[OptimizationResult]": ...

    @classmethod
    @overload
    def from_remote_records(
<<<<<<< HEAD
        cls,
        qc_records: list[tuple[ResultRecord, Molecule]],
    ) -> "LocalQCData[AtomicResult]": ...
=======
        cls, qc_records: List[Tuple[BaseRecord, Molecule]]
    ) -> "LocalQCData[AtomicResult]":
        ...
>>>>>>> d6f9b746

    @classmethod
    def from_remote_records(cls, qc_records):
        """Generate LocalQCData from remote records."""
        record_types = list({type(qc_record) for qc_record, _ in qc_records})
        assert len(record_types) == 1, "records must be the same type"

        conversion_functions = {
            BaseRecord: cls._result_record_to_atomic_result,  # maybe should be SinglepointRecord?
            OptimizationRecord: cls._optimization_record_to_optimization_result,
            TorsiondriveRecord: cls._torsion_drive_record_to_torsion_drive_result,
        }

        return cls(
            qc_records=[
                conversion_functions[record_types[0]](qc_record, molecule)
                for qc_record, molecule in qc_records
            ],
        )<|MERGE_RESOLUTION|>--- conflicted
+++ resolved
@@ -1,11 +1,9 @@
-<<<<<<< HEAD
 """Schema for data classes."""
 
+from __future__ import annotations
+
+import json
 from typing import Generic, Literal, TypeVar, overload
-=======
-import json
-from typing import Generic, List, Tuple, TypeVar, overload
->>>>>>> d6f9b746
 
 import numpy as np
 from openff.toolkit.topology import Molecule
@@ -17,15 +15,9 @@
     QCInputSpecification,
     TorsionDriveResult,
 )
-<<<<<<< HEAD
-from qcportal.models import TorsionDriveRecord
-from qcportal.models.records import OptimizationRecord, RecordStatusEnum, ResultRecord
-=======
 from qcportal.optimization import OptimizationRecord
 from qcportal.record_models import BaseRecord, RecordStatusEnum
 from qcportal.torsiondrive import TorsiondriveRecord
-from typing_extensions import Literal
->>>>>>> d6f9b746
 
 from openff.bespokefit._pydantic import Field, GenericModel
 from openff.bespokefit.schema.tasks import (
@@ -69,13 +61,9 @@
 
     @classmethod
     def _result_record_to_atomic_result(
-<<<<<<< HEAD
         cls,
-        record: ResultRecord,
+        record: BaseRecord,
         molecule: Molecule,
-=======
-        cls, record: BaseRecord, molecule: Molecule
->>>>>>> d6f9b746
     ) -> AtomicResult:
         raise NotImplementedError()
 
@@ -89,13 +77,9 @@
 
     @classmethod
     def _torsion_drive_record_to_torsion_drive_result(
-<<<<<<< HEAD
         cls,
-        record: TorsionDriveRecord,
+        record: TorsiondriveRecord,
         molecule: Molecule,
-=======
-        cls, record: TorsiondriveRecord, molecule: Molecule
->>>>>>> d6f9b746
     ) -> TorsionDriveResult:
         assert record.status == RecordStatusEnum.complete
         # add the program to the model which we need for the cache
@@ -137,35 +121,23 @@
     @classmethod
     @overload
     def from_remote_records(
-<<<<<<< HEAD
         cls,
-        qc_records: list[tuple[TorsionDriveRecord, Molecule]],
-    ) -> "LocalQCData[TorsionDriveResult]": ...
-=======
-        cls, qc_records: List[Tuple[TorsiondriveRecord, Molecule]]
-    ) -> "LocalQCData[TorsionDriveResult]":
-        ...
->>>>>>> d6f9b746
+        qc_records: list[tuple[TorsiondriveRecord, Molecule]],
+    ) -> LocalQCData[TorsionDriveResult]: ...
 
     @classmethod
     @overload
     def from_remote_records(
         cls,
         qc_records: list[tuple[OptimizationRecord, Molecule]],
-    ) -> "LocalQCData[OptimizationResult]": ...
+    ) -> LocalQCData[OptimizationResult]: ...
 
     @classmethod
     @overload
     def from_remote_records(
-<<<<<<< HEAD
         cls,
-        qc_records: list[tuple[ResultRecord, Molecule]],
-    ) -> "LocalQCData[AtomicResult]": ...
-=======
-        cls, qc_records: List[Tuple[BaseRecord, Molecule]]
-    ) -> "LocalQCData[AtomicResult]":
-        ...
->>>>>>> d6f9b746
+        qc_records: list[tuple[BaseRecord, Molecule]],
+    ) -> LocalQCData[AtomicResult]: ...
 
     @classmethod
     def from_remote_records(cls, qc_records):

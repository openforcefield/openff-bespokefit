--- conflicted
+++ resolved
@@ -12,11 +12,6 @@
     ProperTorsionHandler,
     vdWHandler,
 )
-<<<<<<< HEAD
-from pydantic import Field, PositiveFloat, validator
-=======
-from typing_extensions import Literal
->>>>>>> d6f9b746
 
 from openff.bespokefit._pydantic import Field, PositiveFloat, SchemaBase, validator
 

--- conflicted
+++ resolved
@@ -1,4 +1,6 @@
 """Factories for generating ForceBalance inputs."""
+
+from __future__ import annotations
 
 import abc
 import ast
@@ -63,20 +65,14 @@
 }
 
 
-<<<<<<< HEAD
-def _standardize_grid_id_str(grid_id: str) -> str:
+def _standardize_grid_id_str(grid_id: str) -> tuple[int | float]:
     """
-    Ensure a grid id is of the form '[grid_id_1, ...]' rather than 'grid_id_1' as is sometimes the case when using QCEngine.
-
-    """
-    grid_id = json.loads(grid_id)
-=======
-def _standardize_grid_id_str(grid_id: str) -> tuple[Union[int, float]]:
-    """Ensures a grid id is of the form '(grid_id_1,)' rather than 'grid_id_1' as is
+    Standardize a `grid_id` string.
+
+    Ensures a grid id is of the form '(grid_id_1,)' rather than 'grid_id_1' as is
     sometimes the case when using QCEngine.
     """
     grid_id = ast.literal_eval(grid_id)
->>>>>>> d6f9b746
     grid_id = [grid_id] if isinstance(grid_id, int) else grid_id
 
     return tuple(grid_id)
@@ -116,18 +112,12 @@
 
     @classmethod
     def _batch_qc_records(
-<<<<<<< HEAD
         cls,
         target: TargetSchema,
-        qc_records: list[tuple[RecordBase, Molecule]],
-    ) -> dict[str, list[tuple[RecordBase, Molecule]]]:
-        """
-        Place the input QC records into per target batches.
-=======
-        cls, target: TargetSchema, qc_records: List[Tuple[BaseRecord, OFFMolecule]]
-    ) -> Dict[str, List[Tuple[BaseRecord, OFFMolecule]]]:
-        """A function which places the input QC records into per target batches.
->>>>>>> d6f9b746
+        qc_records: list[tuple[BaseRecord, OFFMolecule]],
+    ) -> dict[str, list[tuple[BaseRecord, OFFMolecule]]]:
+        """
+        Batch input QC records into per-target batches.
 
         For most targets there will be a single record per target, however certain
         targets (e.g. OptGeo) can perform on batches to reduce the time taken to
@@ -158,16 +148,13 @@
 
     @classmethod
     @abc.abstractmethod
-<<<<<<< HEAD
-    def _generate_target(cls, target: T, qc_records: list[tuple[RecordBase, Molecule]]):
+    def _generate_target(
+        cls,
+        target: T,
+        qc_records: list[tuple[BaseRecord, OFFMolecule]],
+    ):
         """
         Create the required input files for a particular target.
-=======
-    def _generate_target(
-        cls, target: T, qc_records: List[Tuple[BaseRecord, OFFMolecule]]
-    ):
-        """Create the required input files for a particular target.
->>>>>>> d6f9b746
 
         Notes
         -----
@@ -178,15 +165,11 @@
         raise NotImplementedError()
 
     @classmethod
-<<<<<<< HEAD
-    def _local_to_qc_records(cls, qc_data: LocalQCData[R]) -> list[tuple[R, Molecule]]:
+    def _local_to_qc_records(
+        cls,
+        qc_data: LocalQCData[R],
+    ) -> list[tuple[R, OFFMolecule]]:
         """Convert a 'local' dataset of QCEngine outputs to a list of QC records."""
-=======
-    def _local_to_qc_records(
-        cls, qc_data: LocalQCData[R]
-    ) -> List[Tuple[R, OFFMolecule]]:
-        """Converts a 'local' dataset of QCEngine outputs to a list of QC records."""
->>>>>>> d6f9b746
         qc_records = []
 
         for i, qc_result in enumerate(qc_data.qc_records):
@@ -248,7 +231,7 @@
         return qc_records
 
     @classmethod
-    def generate(cls, root_directory: Union[str, Path], target: T):
+    def generate(cls, root_directory: str | Path, target: T):
         """
         Create the input files for a target schema in a specified directory.
 
@@ -310,14 +293,7 @@
     def _generate_target(
         cls,
         target: T,
-<<<<<<< HEAD
-        qc_records: list[
-            tuple[Union[TorsionDriveRecord, TorsionDriveResult], Molecule]
-=======
-        qc_records: List[
-            Tuple[Union[TorsiondriveRecord, TorsionDriveResult], OFFMolecule]
->>>>>>> d6f9b746
-        ],
+        qc_records: list[tuple[TorsiondriveRecord | TorsionDriveResult, OFFMolecule]],
     ):
         from forcebalance.molecule import Molecule as FBMolecule
 
@@ -417,14 +393,7 @@
     def _generate_target(
         cls,
         target: TorsionProfileTargetSchema,
-<<<<<<< HEAD
-        qc_records: list[
-            tuple[Union[TorsionDriveRecord, TorsionDriveResult], Molecule]
-=======
-        qc_records: List[
-            Tuple[Union[TorsiondriveRecord, TorsionDriveResult], OFFMolecule]
->>>>>>> d6f9b746
-        ],
+        qc_records: list[tuple[TorsiondriveRecord | TorsionDriveResult, OFFMolecule]],
     ):
         # noinspection PyTypeChecker
         super()._generate_target(target, qc_records)
@@ -524,8 +493,8 @@
     @classmethod
     def _create_vdata_file(
         cls,
-        qc_record: Union[BaseRecord, "AtomicResult"],
-        qc_molecule: "QCMolecule",
+        qc_record: BaseRecord | AtomicResult,
+        qc_molecule: QCMolecule,
         off_molecule: OFFMolecule,
     ):
         """
@@ -583,7 +552,7 @@
         invert_sqrt_mass_array_repeat = 1.0 / np.sqrt(masses.repeat(3))
 
         hessian = np.asarray(qc_record.return_result).reshape(
-            (len(masses) * 3, len(masses) * 3)
+            (len(masses) * 3, len(masses) * 3),
         )
 
         mass_weighted_hessian = (
@@ -615,11 +584,7 @@
     def _generate_target(
         cls,
         target: VibrationTargetSchema,
-<<<<<<< HEAD
-        qc_records: list[tuple[Union[ResultRecord, "AtomicResult"], Molecule]],
-=======
-        qc_records: List[Tuple[Union[BaseRecord, "AtomicResult"], OFFMolecule]],
->>>>>>> d6f9b746
+        qc_records: list[tuple[BaseRecord | AtomicResult, OFFMolecule]],
     ):
         from forcebalance.molecule import Molecule as FBMolecule
 
@@ -661,13 +626,9 @@
 
     @classmethod
     def _batch_qc_records(
-<<<<<<< HEAD
         cls,
         target: OptGeoTargetSchema,
-        qc_records: list[RecordBase],
-=======
-        cls, target: OptGeoTargetSchema, qc_records: List[BaseRecord]
->>>>>>> d6f9b746
+        qc_records: list[BaseRecord],
     ):
         batch_size = int(target.extras.get("batch_size", 50))
 
@@ -685,14 +646,7 @@
     def _generate_target(
         cls,
         target: OptGeoTargetSchema,
-<<<<<<< HEAD
-        qc_records: list[
-            tuple[Union[OptimizationRecord, OptimizationResult], Molecule]
-=======
-        qc_records: List[
-            Tuple[Union[OptimizationRecord, OptimizationResult], OFFMolecule]
->>>>>>> d6f9b746
-        ],
+        qc_records: list[tuple[OptimizationRecord | OptimizationResult, OFFMolecule]],
     ):
         from forcebalance.molecule import Molecule as FBMolecule
 
@@ -762,7 +716,7 @@
     @classmethod
     def generate(
         cls,
-        root_directory: Union[str, Path],
+        root_directory: str | Path,
         schema: OptimizationStageSchema,
         initial_force_field: ForceField,
     ):

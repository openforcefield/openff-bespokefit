--- conflicted
+++ resolved
@@ -26,15 +26,10 @@
                 parameter_hyperparameters=[],
                 targets=[],
                 optimizer=ForceBalanceSchema(max_iterations=1),
+                target_torsion_smirks=[]
             )
         ],
         fragmentation_engine=WBOFragmenter(),
-<<<<<<< HEAD
-        targets=[],
-        optimizer=ForceBalanceSchema(max_iterations=1),
-        target_torsion_smirks=[],
-=======
->>>>>>> c087e0ec
     )
     input_schema_json = input_schema.json()
 

--- conflicted
+++ resolved
@@ -33,20 +33,14 @@
         input_schema=BespokeOptimizationSchema(
             smiles="C",
             initial_force_field="openff-1.0.0.offxml",
-<<<<<<< HEAD
-            parameters=[],
-            parameter_hyperparameters=[],
-            optimizer=ForceBalanceSchema(),
-            target_torsion_smirks=[],
-=======
             stages=[
                 OptimizationStageSchema(
                     parameters=[],
                     parameter_hyperparameters=[],
                     optimizer=ForceBalanceSchema(),
+                    target_torsion_smirks=[]
                 )
             ],
->>>>>>> c087e0ec
         ),
         pending_stages=pending_stages,
         running_stage=running_stage,

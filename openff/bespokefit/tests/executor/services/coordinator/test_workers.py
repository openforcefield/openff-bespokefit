--- conflicted
+++ resolved
@@ -54,15 +54,10 @@
                     parameter_hyperparameters=[],
                     targets=[],
                     optimizer=ForceBalanceSchema(max_iterations=1),
+                    target_torsion_smirks=[]
                 )
             ],
             fragmentation_engine=WBOFragmenter(),
-<<<<<<< HEAD
-            targets=[],
-            target_torsion_smirks=[],
-            optimizer=ForceBalanceSchema(max_iterations=1),
-=======
->>>>>>> c087e0ec
         ),
         pending_stages=[FragmentationStage(), QCGenerationStage()],
     )

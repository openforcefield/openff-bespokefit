--- conflicted
+++ resolved
@@ -246,6 +246,7 @@
                 molecule_smiles=smiles,
                 force_field_path="openff-2.0.0.offxml",
                 target_torsion_smirks=tuple(),
+                default_qc_spec=None,
                 workflow_name="debug",
                 workflow_file_name=None,
                 save_submission=True,
@@ -282,20 +283,8 @@
         )
         m.post(mock_href, text=CoordinatorPOSTResponse(self="", id="1").json())
 
-<<<<<<< HEAD
-        response_id = _submit(
-            rich.get_console(),
-            input_file_path=file,
-            molecule_smiles=smiles,
-            force_field_path="openff-2.0.0.offxml",
-            target_torsion_smirks=tuple(),
-            default_qc_spec=None,
-            workflow_name="debug",
-            workflow_file_name=None,
-=======
         output = runner.invoke(
             submit_cli, args=["--file", input_file_path, "--workflow", "debug"]
->>>>>>> 6cd47031
         )
 
     assert output.exit_code == 0
@@ -346,22 +335,7 @@
 
     console = rich.get_console()
 
-<<<<<<< HEAD
-    with console.capture() as capture:
-        with pytest.raises(click.exceptions.Exit):
-
-            _submit_cli(
-                input_file_path=file,
-                molecule_smiles=smiles,
-                workflow_name="default",
-                workflow_file_name=None,
-                target_torsion_smirks=tuple(),
-                default_qc_spec=None,
-                force_field_path=None,
-            )
-=======
     settings = current_settings()
->>>>>>> 6cd47031
 
     with requests_mock.Mocker() as m:
         mock_href = (
@@ -379,6 +353,7 @@
                     workflow_name="default",
                     workflow_file_name=None,
                     target_torsion_smirks=tuple(),
+                    default_qc_spec=None,
                     force_field_path=None,
                     save_submission=False,
                 )

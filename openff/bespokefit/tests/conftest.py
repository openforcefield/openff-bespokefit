import json
import os
import subprocess

import pytest
import qcportal
import redis
from openff.fragmenter.fragment import Fragment, FragmentationResult
from openff.qcsubmit.results import (
    BasicResult,
    BasicResultCollection,
    OptimizationResult,
    OptimizationResultCollection,
    TorsionDriveResult,
    TorsionDriveResultCollection,
)
from openff.toolkit.topology import Molecule
from openff.toolkit.typing.engines.smirnoff import ForceField
from openff.utilities import get_data_file_path
from qcelemental.models import AtomicResult, DriverEnum
from qcelemental.models.common_models import Model, Provenance
from qcelemental.models.procedures import OptimizationResult as QCOptimizationResult
from qcelemental.models.procedures import (
    OptimizationSpecification,
    QCInputSpecification,
)
from qcelemental.models.procedures import TorsionDriveResult as QCTorsionDriveResult
from qcelemental.models.results import AtomicResultProperties
from qcportal.optimization import OptimizationRecord
from qcportal.singlepoint import SinglepointRecord
from qcportal.torsiondrive import TorsiondriveRecord

from openff.bespokefit.executor.utilities.redis import (
    expected_redis_config_version,
    launch_redis,
)
from openff.bespokefit.schema.fitting import (
    BespokeOptimizationSchema,
    OptimizationSchema,
    OptimizationStageSchema,
)
from openff.bespokefit.schema.optimizers import ForceBalanceSchema
from openff.bespokefit.schema.results import (
    BespokeOptimizationResults,
    OptimizationStageResults,
)
from openff.bespokefit.schema.smirnoff import (
    ProperTorsionHyperparameters,
    ProperTorsionSMIRKS,
)
from openff.bespokefit.schema.targets import (
    AbInitioTargetSchema,
    OptGeoTargetSchema,
    TorsionProfileTargetSchema,
    VibrationTargetSchema,
)
from openff.bespokefit.utilities import Settings, current_settings
from openff.bespokefit.utilities.smirks import SMIRKSettings
from openff.bespokefit.workflows.bespoke import BespokeWorkflowFactory


@pytest.fixture()
def bace() -> Molecule:
    molecule: Molecule = Molecule.from_file(
        file_path=get_data_file_path(
            os.path.join("test", "molecules", "bace", "bace.sdf"),
            "openff.bespokefit",
        ),
        file_format="sdf",
    )

    return molecule


@pytest.fixture(scope="function", autouse=True)
def clear_force_balance_caches():
    """A fixture which will clean the incredibly bug prone ``smirnoff_hack`` caches prior
    to each test running."""

    from forcebalance.smirnoff_hack import (
        AT_TOOLKIT_CACHE_assign_partial_charges,
        OE_TOOLKIT_CACHE_assign_partial_charges,
        OE_TOOLKIT_CACHE_find_smarts_matches,
        OE_TOOLKIT_CACHE_molecule_conformers,
        RDK_TOOLKIT_CACHE_find_smarts_matches,
        RDK_TOOLKIT_CACHE_molecule_conformers,
    )

    OE_TOOLKIT_CACHE_find_smarts_matches.clear()
    RDK_TOOLKIT_CACHE_find_smarts_matches.clear()
    OE_TOOLKIT_CACHE_assign_partial_charges.clear()
    AT_TOOLKIT_CACHE_assign_partial_charges.clear()
    OE_TOOLKIT_CACHE_molecule_conformers.clear()
    RDK_TOOLKIT_CACHE_molecule_conformers.clear()


@pytest.fixture(scope="module")
<<<<<<< HEAD
def qc_torsion_drive_record() -> tuple[TorsionDriveRecord, Molecule]:
=======
def qc_torsion_drive_record() -> Tuple[TorsiondriveRecord, Molecule]:
>>>>>>> d6f9b746
    [(record, molecule)] = TorsionDriveResultCollection(
        entries={
            "api.qcarchive.molssi.org:443": [
                TorsionDriveResult(
                    record_id=21272387,
                    cmiles="[H:13][c:1]1[c:3]([c:7]([c:11]([c:8]([c:4]1[H:16])[H:20])"
                    "[c:12]2[c:9]([c:5]([c:2]([c:6]([c:10]2[H:22])[H:18])[H:14])"
                    "[H:17])[H:21])[H:19])[H:15]",
                    inchi_key="ZUOUZKKEUPVFJK-UHFFFAOYSA-N",
                ),
            ],
        },
    ).to_records()

    return record, molecule


@pytest.fixture()
def qc_torsion_drive_results(
    qc_torsion_drive_record,
    monkeypatch,
) -> TorsionDriveResultCollection:
    _, molecule = qc_torsion_drive_record

    collection = TorsionDriveResultCollection(
        entries={
            "http://localhost:442": [
                TorsionDriveResult(
                    record_id=1,
                    cmiles=molecule.to_smiles(mapped=True),
                    inchi_key=molecule.to_inchikey(),
                ),
            ],
        },
    )

    monkeypatch.setattr(
        TorsionDriveResultCollection,
        "to_records",
        lambda self: [qc_torsion_drive_record],
    )

    return collection


@pytest.fixture()
def qc_torsion_drive_qce_result(
    qc_torsion_drive_record,
) -> tuple[QCTorsionDriveResult, Molecule]:
    qc_record, molecule = qc_torsion_drive_record

    qc_spec = qc_record.specification.optimization_specification.qc_specification

    qc_result = QCTorsionDriveResult(
        keywords=qc_record.specification.keywords.dict(),
        extras={
            "id": qc_record.id,
            "canonical_isomeric_explicit_hydrogen_mapped_smiles": molecule.to_smiles(
                isomeric=True,
                explicit_hydrogens=True,
                mapped=True,
            ),
        },
        input_specification=QCInputSpecification(
            driver=DriverEnum.gradient,
            model=Model(
                method=qc_spec.method,
                basis=qc_spec.basis,
            ),
        ),
        initial_molecule=[molecule.to_qcschema()],
        optimization_spec=OptimizationSpecification(
            procedure=qc_record.specification.optimization_specification.program,
            keywords=qc_record.specification.optimization_specification.keywords,
        ),
        final_energies={
            json.dumps(key): value for key, value in qc_record.final_energies.items()
        },
        final_molecules={
            str(grid_id): molecule.to_qcschema(conformer=i)
            for grid_id, i in zip(
                molecule.properties["grid_ids"],
                range(len(molecule.conformers)),
            )
        },
        optimization_history={},
        provenance=Provenance(creator="fixture"),
        success=True,
    )

    return qc_result, molecule


@pytest.fixture(scope="module")
def qc_optimization_record() -> tuple[OptimizationRecord, Molecule]:
    [(record, molecule)] = OptimizationResultCollection(
        entries={
            "api.qcarchive.molssi.org:443": [
                OptimizationResult(
                    record_id=18433218,
                    cmiles="[H:13][c:1]1[c:3]([c:7]([c:11]([c:8]([c:4]1[H:16])[H:20])"
                    "[c:12]2[c:9]([c:5]([c:2]([c:6]([c:10]2[H:22])[H:18])[H:14])"
                    "[H:17])[H:21])[H:19])[H:15]",
                    inchi_key="ZUOUZKKEUPVFJK-UHFFFAOYSA-N",
                ),
            ],
        },
    ).to_records()

    return record, molecule


@pytest.fixture()
def qc_optimization_results(
    qc_optimization_record,
    monkeypatch,
) -> OptimizationResultCollection:
    _, molecule = qc_optimization_record

    collection = OptimizationResultCollection(
        entries={
            "http://localhost:442": [
                OptimizationResult(
                    record_id=1,
                    cmiles=molecule.to_smiles(mapped=True),
                    inchi_key=molecule.to_inchikey(),
                ),
            ],
        },
    )

    monkeypatch.setattr(
        OptimizationResultCollection,
        "to_records",
        lambda self: [qc_optimization_record],
    )

    return collection


@pytest.fixture()
def qc_optimization_qce_result(
    qc_optimization_record,
) -> tuple[QCOptimizationResult, Molecule]:
    qc_record, molecule = qc_optimization_record

    qc_spec = qc_record.specification.qc_specification

    qc_result = QCOptimizationResult(
        keywords=qc_record.specification.keywords,
        extras={
            "id": qc_record.id,
            "canonical_isomeric_explicit_hydrogen_mapped_smiles": molecule.to_smiles(
                isomeric=True,
                explicit_hydrogens=True,
                mapped=True,
            ),
        },
        input_specification=QCInputSpecification(
            driver=DriverEnum.gradient,
            model=Model(method=qc_spec.method, basis=qc_spec.basis),
        ),
        initial_molecule=molecule.to_qcschema(),
        energies=qc_record.energies,
        final_molecule=molecule.to_qcschema(),
        trajectory=[],
        provenance=Provenance(creator="fixture"),
        success=True,
    )

    return qc_result, molecule


@pytest.fixture(scope="module")
<<<<<<< HEAD
def qc_hessian_record() -> tuple[ResultRecord, Molecule]:
    qc_client = FractalClient()
=======
def public_client():
    """Setup a new connection to the public qcarchive client."""

    return qcportal.PortalClient("https://api.qcarchive.molssi.org:443/")
>>>>>>> d6f9b746


@pytest.fixture(scope="module")
def qc_hessian_record(public_client) -> Tuple[SinglepointRecord, Molecule]:
    [record] = public_client.query_records(record_id=18854435)
    qc_molecule = record.molecule

    qc_molecule_dict = qc_molecule.dict(encoding="json")

    qc_molecule_dict["attributes"] = {
        "canonical_isomeric_explicit_hydrogen_mapped_smiles": (
            "[H:13][c:1]1[c:2]([c:4]([n:9][c:7]([c:3]1[H:15])[N:11]([H:19])[C:8]2="
            "[N:10][C:5](=[C:6]([O:12]2)[H:18])[H:17])[H:16])[H:14]"
        ),
    }

    # toolkit 0.15.0+ adds a conformer if there is geometry in the qc molecule,
    # previous versions of the toolkit didn't
    molecule = Molecule.from_qcschema(qc_molecule_dict)
<<<<<<< HEAD
    molecule.add_conformer(
        qc_molecule.geometry.reshape((molecule.n_atoms, 3)) * unit.bohr,
    )
=======
>>>>>>> d6f9b746

    return record, molecule


@pytest.fixture()
def qc_hessian_results(
<<<<<<< HEAD
    qc_hessian_record: ResultRecord,
=======
    qc_hessian_record: tuple[SinglepointRecord, Molecule],
>>>>>>> d6f9b746
    monkeypatch,
) -> BasicResultCollection:
    _, molecule = qc_hessian_record

    collection = BasicResultCollection(
        entries={
            "http://localhost:442": [
                BasicResult(
                    record_id=1,
                    cmiles=molecule.to_smiles(mapped=True),
                    inchi_key=molecule.to_inchikey(),
                ),
            ],
        },
    )

    monkeypatch.setattr(
        BasicResultCollection,
        "to_records",
        lambda self: [qc_hessian_record],
    )

    return collection


@pytest.fixture()
def qc_hessian_qce_result(
<<<<<<< HEAD
    qc_hessian_record,
) -> tuple[AtomicResult, Molecule]:
=======
    qc_hessian_record: tuple[SinglepointRecord, Molecule],
) -> Tuple[AtomicResult, Molecule]:
>>>>>>> d6f9b746
    qc_record, molecule = qc_hessian_record

    qc_result = AtomicResult(
        extras={
            "id": qc_record.id,
            "canonical_isomeric_explicit_hydrogen_mapped_smiles": molecule.to_smiles(
                isomeric=True,
                explicit_hydrogens=True,
                mapped=True,
            ),
            **qc_record.extras,
        },
        properties=AtomicResultProperties(
            # missing quadrupole moment, see
            # https://github.com/openforcefield/openff-qcsubmit/pull/195/files#diff-38e27222b4aa42cac9e280107a45496a7f27ddf6d648c7dcf330ef5622f8499aR885
            # for breadcrumbs if needed
            calcinfo_nbasis=qc_record.properties["calcinfo_nbasis"],
            calcinfo_nmo=qc_record.properties["calcinfo_nmo"],
            calcinfo_nalpha=qc_record.properties["calcinfo_nalpha"],
            calcinfo_nbeta=qc_record.properties["calcinfo_nbeta"],
            calcinfo_natom=qc_record.properties["calcinfo_natom"],
            nuclear_repulsion_energy=qc_record.properties["nuclear_repulsion_energy"],
            return_energy=qc_record.properties["return_energy"],
            return_gradient=qc_record.properties["current gradient"],
            scf_one_electron_energy=qc_record.properties["scf_one_electron_energy"],
            scf_two_electron_energy=qc_record.properties["scf_two_electron_energy"],
            scf_vv10_energy=qc_record.properties["dft vv10 energy"],  # ?
            scf_xc_energy=qc_record.properties["scf_xc_energy"],
            scf_dispersion_correction_energy=qc_record.properties[
                "scf_dispersion_correction_energy"
            ],
            scf_dipole_moment=qc_record.properties["scf_dipole_moment"],
            scf_total_energy=qc_record.properties["scf_total_energy"],
            scf_iterations=qc_record.properties["scf_iterations"],
        ),
        molecule=molecule.to_qcschema(),
        driver=qc_record.specification.driver,
        model=Model(
            method=qc_record.specification.method,
            basis=qc_record.specification.basis,
        ),
        return_result=qc_record.return_result,
        provenance=Provenance(creator="fixture"),
        success=True,
    )

    return qc_result, molecule


@pytest.fixture()
def general_optimization_schema(
    qc_torsion_drive_results: TorsionDriveResultCollection,
    qc_optimization_results: OptimizationResultCollection,
    qc_hessian_results: BasicResultCollection,
):
    optimization_schema = OptimizationSchema(
        initial_force_field="openff-1.3.0.offxml",
        stages=[
            OptimizationStageSchema(
                optimizer=ForceBalanceSchema(),
                targets=[
                    TorsionProfileTargetSchema(reference_data=qc_torsion_drive_results),
                    AbInitioTargetSchema(reference_data=qc_torsion_drive_results),
                    VibrationTargetSchema(reference_data=qc_hessian_results),
                    OptGeoTargetSchema(reference_data=qc_optimization_results),
                ],
                parameter_hyperparameters=[ProperTorsionHyperparameters()],
                parameters=[
                    ProperTorsionSMIRKS(
                        smirks="[*:1]-[#6X4:2]-[#6X4:3]-[*:4]",
                        attributes={"k1"},
                    ),
                ],
            ),
        ],
    )

    return optimization_schema


@pytest.fixture()
def bespoke_optimization_schema() -> BespokeOptimizationSchema:
    """Create a workflow schema which targets the rotatable bond in biphenyl."""

    molecule = Molecule.from_smiles("c1ccc(cc1)c2cccc(c2)")

    schema_factory = BespokeWorkflowFactory(
        # turn off bespoke terms we want fast fitting
        smirk_settings=SMIRKSettings(
            generate_bespoke_terms=False,
            expand_torsion_terms=False,
        ),
        optimizer=ForceBalanceSchema(max_iterations=1, initial_trust_radius=0.25),
    )

    return schema_factory.optimization_schema_from_molecule(molecule)


@pytest.fixture()
def bespoke_optimization_results(
    bespoke_optimization_schema,
) -> BespokeOptimizationResults:
    force_field = ForceField(bespoke_optimization_schema.initial_force_field)

    for key, value in bespoke_optimization_schema.initial_parameter_values.items():
        for attribute in key.attributes:
            expected_unit = getattr(
                force_field[key.type].parameters[key.smirks],
                attribute,
            ).unit

            setattr(
                force_field[key.type].parameters[key.smirks],
                attribute,
                2 * expected_unit,
            )

    return BespokeOptimizationResults(
        input_schema=bespoke_optimization_schema,
        stages=[
            OptimizationStageResults(
                provenance={},
                status="success",
                refit_force_field=force_field.to_string(),
            ),
        ],
    )


@pytest.fixture()
def bace_fragment_data() -> FragmentationResult:
    """
    Create a fragment data object for a bace parent and fragment.
    """

    return FragmentationResult(
        parent_smiles="[H:24][c:1]1[c:3]([c:9]([c:7]([c:11]([c:5]1[H:28])[C@@:15]2("
        "[C:13](=[O:22])[N:19]([C:14](=[N+:20]2[H:40])[N:21]([H:41])[H:42])[C:17]"
        "([H:35])([H:36])[H:37])[C:18]([H:38])([H:39])[C:16]([H:32])([H:33])[H:34])"
        "[H:30])[c:10]3[c:4]([c:2]([c:6]([c:12]([c:8]3[H:31])[Cl:23])[H:29])[H:25])"
        "[H:27])[H:26]",
        fragments=[
            Fragment(
                smiles="[H:28][c:5]1[c:1]([c:3]([c:9]([c:7]([c:11]1[H])[H:30])[c:10]2"
                "[c:4]([c:2]([c:6]([c:12]([c:8]2[H:31])[H])[H:29])[H:25])[H:27])[H:26])"
                "[H:24]",
                bond_indices=(9, 10),
            ),
        ],
        provenance={},
    )


@pytest.fixture(scope="session")
def redis_session(tmpdir_factory):
    redis_exists_error = RuntimeError(
        "It looks like a redis server is already running with the test "
        "settings. Exiting early in-case this is a production redis server.",
    )
    settings = current_settings()

    try:
        connection = redis.Redis(
            port=5678,
            db=0,
            password=settings.BEFLOW_REDIS_PASSWORD,
        )

        keys = connection.keys("*")
        assert len(keys) == 0

    except redis.ConnectionError:
        pass
    except AssertionError:
        raise redis_exists_error
    else:
        raise redis_exists_error

    launch_redis(
        port=5678,
        stderr_file=subprocess.DEVNULL,
        stdout_file=subprocess.DEVNULL,
        persistent=False,
        directory=str(tmpdir_factory.mktemp("redis")),
    )


@pytest.fixture(scope="session")
def redis_connection(redis_session) -> redis.Redis:
    settings = current_settings()
    return redis.Redis(port=5678, db=0, password=settings.BEFLOW_REDIS_PASSWORD)


@pytest.fixture(scope="function", autouse=True)
def reset_redis(redis_connection, monkeypatch):
    redis_connection.flushdb()
    redis_connection.set(
        "openff-bespokefit:redis-version",
        expected_redis_config_version(),
    )


@pytest.fixture(scope="session")
def bespoke_settings() -> Settings:
    settings = current_settings()
    return settings<|MERGE_RESOLUTION|>--- conflicted
+++ resolved
@@ -95,11 +95,7 @@
 
 
 @pytest.fixture(scope="module")
-<<<<<<< HEAD
-def qc_torsion_drive_record() -> tuple[TorsionDriveRecord, Molecule]:
-=======
-def qc_torsion_drive_record() -> Tuple[TorsiondriveRecord, Molecule]:
->>>>>>> d6f9b746
+def qc_torsion_drive_record() -> tuple[TorsiondriveRecord, Molecule]:
     [(record, molecule)] = TorsionDriveResultCollection(
         entries={
             "api.qcarchive.molssi.org:443": [
@@ -274,19 +270,14 @@
 
 
 @pytest.fixture(scope="module")
-<<<<<<< HEAD
-def qc_hessian_record() -> tuple[ResultRecord, Molecule]:
-    qc_client = FractalClient()
-=======
 def public_client():
     """Setup a new connection to the public qcarchive client."""
 
     return qcportal.PortalClient("https://api.qcarchive.molssi.org:443/")
->>>>>>> d6f9b746
 
 
 @pytest.fixture(scope="module")
-def qc_hessian_record(public_client) -> Tuple[SinglepointRecord, Molecule]:
+def qc_hessian_record(public_client) -> tuple[SinglepointRecord, Molecule]:
     [record] = public_client.query_records(record_id=18854435)
     qc_molecule = record.molecule
 
@@ -302,23 +293,13 @@
     # toolkit 0.15.0+ adds a conformer if there is geometry in the qc molecule,
     # previous versions of the toolkit didn't
     molecule = Molecule.from_qcschema(qc_molecule_dict)
-<<<<<<< HEAD
-    molecule.add_conformer(
-        qc_molecule.geometry.reshape((molecule.n_atoms, 3)) * unit.bohr,
-    )
-=======
->>>>>>> d6f9b746
 
     return record, molecule
 
 
 @pytest.fixture()
 def qc_hessian_results(
-<<<<<<< HEAD
-    qc_hessian_record: ResultRecord,
-=======
     qc_hessian_record: tuple[SinglepointRecord, Molecule],
->>>>>>> d6f9b746
     monkeypatch,
 ) -> BasicResultCollection:
     _, molecule = qc_hessian_record
@@ -346,13 +327,8 @@
 
 @pytest.fixture()
 def qc_hessian_qce_result(
-<<<<<<< HEAD
-    qc_hessian_record,
+    qc_hessian_record: tuple[SinglepointRecord, Molecule],
 ) -> tuple[AtomicResult, Molecule]:
-=======
-    qc_hessian_record: tuple[SinglepointRecord, Molecule],
-) -> Tuple[AtomicResult, Molecule]:
->>>>>>> d6f9b746
     qc_record, molecule = qc_hessian_record
 
     qc_result = AtomicResult(

--- conflicted
+++ resolved
@@ -1,12 +1,6 @@
 import os
 from contextlib import contextmanager
-from typing import Literal, Optional, Union
-
-<<<<<<< HEAD
-from pydantic import BaseSettings, Field
-=======
-from typing_extensions import Literal
->>>>>>> d6f9b746
+from typing import Literal
 
 from openff.bespokefit._pydantic import BaseModel, BaseSettings, Field
 
@@ -16,11 +10,11 @@
 
     import_path: str = Field(..., description="The import path to the worker module.")
 
-    n_cores: Optional[int] = Field(
+    n_cores: int | None = Field(
         ...,
         description="The maximum number of cores available to the worker.",
     )
-    max_memory: Optional[float] = Field(
+    max_memory: float | None = Field(
         ...,
         description="The maximum memory [GB] available to the worker *per* core.",
     )
@@ -54,23 +48,23 @@
         "openff.bespokefit.executor.services.fragmenter.app:router"
     )
     BEFLOW_FRAGMENTER_WORKER = "openff.bespokefit.executor.services.fragmenter.worker"
-    BEFLOW_FRAGMENTER_WORKER_N_CORES: Union[int, Literal["auto"]] = "auto"
-    BEFLOW_FRAGMENTER_WORKER_MAX_MEM: Union[float, Literal["auto"]] = "auto"
+    BEFLOW_FRAGMENTER_WORKER_N_CORES: int | Literal["auto"] = "auto"
+    BEFLOW_FRAGMENTER_WORKER_MAX_MEM: float | Literal["auto"] = "auto"
 
     BEFLOW_QC_COMPUTE_PREFIX = "qc-calcs"
     BEFLOW_QC_COMPUTE_ROUTER = (
         "openff.bespokefit.executor.services.qcgenerator.app:router"
     )
     BEFLOW_QC_COMPUTE_WORKER = "openff.bespokefit.executor.services.qcgenerator.worker"
-    BEFLOW_QC_COMPUTE_WORKER_N_CORES: Union[int, Literal["auto"]] = "auto"
-    BEFLOW_QC_COMPUTE_WORKER_MAX_MEM: Union[float, Literal["auto"]] = "auto"
-    BEFLOW_QC_COMPUTE_WORKER_N_TASKS: Union[int, Literal["auto"]] = "auto"
+    BEFLOW_QC_COMPUTE_WORKER_N_CORES: int | Literal["auto"] = "auto"
+    BEFLOW_QC_COMPUTE_WORKER_MAX_MEM: float | Literal["auto"] = "auto"
+    BEFLOW_QC_COMPUTE_WORKER_N_TASKS: int | Literal["auto"] = "auto"
 
     BEFLOW_OPTIMIZER_PREFIX = "optimizations"
     BEFLOW_OPTIMIZER_ROUTER = "openff.bespokefit.executor.services.optimizer.app:router"
     BEFLOW_OPTIMIZER_WORKER = "openff.bespokefit.executor.services.optimizer.worker"
-    BEFLOW_OPTIMIZER_WORKER_N_CORES: Union[int, Literal["auto"]] = "auto"
-    BEFLOW_OPTIMIZER_WORKER_MAX_MEM: Union[float, Literal["auto"]] = "auto"
+    BEFLOW_OPTIMIZER_WORKER_N_CORES: int | Literal["auto"] = "auto"
+    BEFLOW_OPTIMIZER_WORKER_MAX_MEM: float | Literal["auto"] = "auto"
     BEFLOW_OPTIMIZER_KEEP_FILES: bool = False
     """
     .. deprecated:: 0.2.1

--- conflicted
+++ resolved
@@ -113,10 +113,7 @@
     if not is_redis_available(
         host=settings.BEFLOW_REDIS_ADDRESS,
         port=settings.BEFLOW_REDIS_PORT,
-<<<<<<< HEAD
-=======
         password=settings.BEFLOW_REDIS_PASSWORD,
->>>>>>> 3673adaa
     ):
         return
 

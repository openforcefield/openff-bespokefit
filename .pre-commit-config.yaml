--- conflicted
+++ resolved
@@ -7,11 +7,7 @@
   - id: check-yaml
   - id: debug-statements
 - repo: https://github.com/psf/black
-<<<<<<< HEAD
-  rev: 23.7.0
-=======
   rev: 23.9.1
->>>>>>> 6050dbac
   hooks:
   - id: black
     files: ^openff

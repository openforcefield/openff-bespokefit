(installation_chapter)=
# Installation

BespokeFit and its dependencies can be installed in several ways. The OpenFF Initiative recommends using the `conda`
package manager.

## Using conda

The recommended way to install `openff-bespokefit` is via the `conda` package manager.
A working installation also requires at least one package from each of the two sections below 
("Fragmentation Backends" and "Reference Data Generators")

```shell
conda install -c conda-forge openff-bespokefit
```



### Fragmentation Backends

#### AmberTools Antechamber

AmberTools is free and open-source, and can generally be used fragment molecules up to 40 heavy atoms in under 
10 minutes.

```shell
conda install -c conda-forge ambertools
````

#### OpenEye Toolkits

If you have access to the OpenEye toolkits (namely `oechem`, `oequacpac` and `oeomega`) we recommend installing
these also as they can speed up certain operations significantly. OpenEye software requires a free-for-academics 
license to run.

```shell
conda install -c openeye openeye-toolkits
```

### Reference Data Generators

#### Psi4

[Psi4] is an open source quantum chemistry package that enables BespokeFit to generate bespoke QC data, and is 
recommended to be installed unless you intend to train against data generated using a surrogate such as ANI:

```shell
conda install -c conda-forge -c defaults -c psi4 psi4
```

<<<<<<< HEAD
[Psi4]: https://psicode.org/
=======
:::{warning}
There is an incompatibility between the AmberTools and Psi4 conda packages on Mac, and it is not possible to
create a working conda environment containing both. 
:::
>>>>>>> 47aca434

#### XTB

The [`xtb-python`] package gives access to the XTB semi-empirical models produced by the Grimme group, which may be
used as a much faster surrogate when generating QC reference data:

```shell
conda install -c conda-forge xtb-python
```

[`xtb-python`]: https://github.com/grimme-lab/xtb-python

#### TorchANI

[TorchANI] is a PyTorch implementation of the ANI neural network potentials from the Roitberg group that can be used as 
a much faster surrogate when generating QC reference data:

```shell
conda install -c conda-forge torchani
```

:::{note}
TorchANI potentials are only suitable for molecules with a net neutral charge and have limited element coverage 
consisting of C, H, N, O, S, F and Cl
:::

<<<<<<< HEAD
[TorchANI]: https://github.com/aiqm/torchani

#### OpenEye toolkits

If you have access to the OpenEye toolkits (namely `oechem`, `oequacpac` and `oeomega`) we recommend installing
them also, as they can speed up certain operations significantly.

```shell
conda install -c openeye openeye-toolkits
```

=======
>>>>>>> 47aca434
## From source

To install `openff-bespokefit` from source, begin by cloning the repository from 
[GitHub](https://github.com/openforcefield/openff-bespokefit):

```shell
git clone https://github.com/openforcefield/openff-bespokefit
cd openff-bespokefit
```

Create a custom conda environment which contains the required dependencies and activate it:

```shell
conda env create --name openff-bespokefit --file devtools/conda-envs/test-env.yaml
conda activate openff-bespokefit
```
Finally, install the package itself into the new environment:

```shell
python setup.py develop
```<|MERGE_RESOLUTION|>--- conflicted
+++ resolved
@@ -48,14 +48,12 @@
 conda install -c conda-forge -c defaults -c psi4 psi4
 ```
 
-<<<<<<< HEAD
 [Psi4]: https://psicode.org/
-=======
+
 :::{warning}
 There is an incompatibility between the AmberTools and Psi4 conda packages on Mac, and it is not possible to
 create a working conda environment containing both. 
 :::
->>>>>>> 47aca434
 
 #### XTB
 
@@ -82,7 +80,6 @@
 consisting of C, H, N, O, S, F and Cl
 :::
 
-<<<<<<< HEAD
 [TorchANI]: https://github.com/aiqm/torchani
 
 #### OpenEye toolkits
@@ -94,8 +91,6 @@
 conda install -c openeye openeye-toolkits
 ```
 
-=======
->>>>>>> 47aca434
 ## From source
 
 To install `openff-bespokefit` from source, begin by cloning the repository from 

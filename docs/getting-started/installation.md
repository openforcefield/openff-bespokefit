(installation_chapter)=
# Installation

BespokeFit and its dependencies can be installed in several ways. The OpenFF Initiative recommends using the `mamba` package manager.

## Using Mamba

The recommended way to install `openff-bespokefit` is via the `mamba` package
manager. A working installation also requires at least one package from each of
the two sections below ("Fragmentation Backends" and "Reference Data
Generators")

```shell
mamba install -c conda-forge openff-bespokefit "qcportal <0.50"
```

If you do not have Mamba installed, see the [OpenFF installation documentation](openff.docs:install).

:::{warning}
Some upstream dependencies may not be supported on Apple Silicon. To force `mamba` to use the use of the Rosetta emulation layer, use `CONDA_SUBDIR=osx-64`, which is described in more detail [here](https://docs.openforcefield.org/en/latest/install.html#openff-on-apple-silicon-and-arm).
:::

### Fragmentation Backends

#### AmberTools Antechamber

AmberTools is free and open-source, and can generally be used fragment molecules up to 40 heavy atoms in under 
10 minutes.

```shell
mamba install -c conda-forge ambertools
````

#### OpenEye Toolkits

If you have access to the OpenEye toolkits (namely `oechem`, `oequacpac` and `oeomega`) we recommend installing
these also as they can speed up certain operations significantly. OpenEye software requires a 
[free-for-academics license] to run.

```shell
mamba install -c openeye openeye-toolkits
```

[free-for-academics license]: https://www.eyesopen.com/academic-licensing

### Reference Data Generators

#### Psi4

[Psi4] is an open source quantum chemistry package that enables BespokeFit to generate bespoke QC data, and is 
recommended to be installed unless you intend to train against data generated using a surrogate such as ANI:

```shell
<<<<<<< HEAD
mamba install -c conda-forge psi4 dftd4-python
=======
mamba install -c conda-forge psi4 dftd3-python
>>>>>>> 12c7bc8c
```

[Psi4]: https://psicode.org/

:::{warning}
There are some incompatibilities between the AmberTools and Psi4 conda packages on macOS, and it may not be possible to create a working conda environment containing both.
:::

:::{note}
Installing Psi4 into an existing environment sometimes fails because of subtle differences in
compiled dependencies found in multiple channels. An alternative is to install everything when
initially creating the environment using, with AmberTools:

```shell
<<<<<<< HEAD
mamba create -n bespokefit-env -c conda-forge python=3.10 openff-bespokefit "qcportal <0.50" psi4 dftd4-python ambertools
=======
mamba create -n bespokefit-env -c conda-forge  python=3.10 openff-bespokefit "qcportal <0.50" psi4 dftd3-python ambertools
>>>>>>> 12c7bc8c
```

or with OpenEye Toolkits:

```shell
<<<<<<< HEAD
mamba create -n bespokefit-env -c conda-forge -c openeye python=3.10 openff-bespokefit "qcportal <0.50" psi4 dftd4-python openeye-toolkits
=======
mamba create -n bespokefit-env -c conda-forge -c openeye python=3.10 openff-bespokefit "qcportal <0.50" psi4 dftd3-python openeye-toolkits
>>>>>>> 12c7bc8c
```

:::

#### XTB

The [`xtb-python`] package gives access to the XTB semi-empirical models produced by the Grimme group, which may be
used as a much faster surrogate when generating QC reference data:

```shell
mamba install -c conda-forge xtb-python
```

[`xtb-python`]: https://github.com/grimme-lab/xtb-python

`xtb-python` can _optionally_ be configured to use MKL as its compute backend by running

```shell
mamba install -c conda-forge xtb-python "libblas=*=*mkl"
```

This likely provides better performance on Intel CPUs. Note that use of the MKL backend may be subject to additional
license agreements with Intel. We currently understand it to be free for use by academics and companies generally, but
it is not strictly open source.


#### TorchANI

[TorchANI] is a PyTorch implementation of the ANI neural network potentials from the Roitberg group that can be used as 
a much faster surrogate when generating QC reference data:

```shell
mamba install -c conda-forge torchani
```

:::{note}
TorchANI potentials are only suitable for molecules with a net neutral charge and have limited element coverage 
consisting of C, H, N, O, S, F and Cl
:::

[TorchANI]: https://github.com/aiqm/torchani

## From source

To install `openff-bespokefit` from source, begin by cloning the repository from 
[GitHub](https://github.com/openforcefield/openff-bespokefit):

```shell
git clone https://github.com/openforcefield/openff-bespokefit
cd openff-bespokefit
```

Create a custom conda environment which contains the required dependencies and activate it:

```shell
mamba env create --name openff-bespokefit --file devtools/conda-envs/test-env.yaml
mamba activate openff-bespokefit
```

Finally, install the package itself into the new environment:

```shell
python -m pip install -e .
```<|MERGE_RESOLUTION|>--- conflicted
+++ resolved
@@ -51,11 +51,7 @@
 recommended to be installed unless you intend to train against data generated using a surrogate such as ANI:
 
 ```shell
-<<<<<<< HEAD
 mamba install -c conda-forge psi4 dftd4-python
-=======
-mamba install -c conda-forge psi4 dftd3-python
->>>>>>> 12c7bc8c
 ```
 
 [Psi4]: https://psicode.org/
@@ -70,21 +66,13 @@
 initially creating the environment using, with AmberTools:
 
 ```shell
-<<<<<<< HEAD
-mamba create -n bespokefit-env -c conda-forge python=3.10 openff-bespokefit "qcportal <0.50" psi4 dftd4-python ambertools
-=======
-mamba create -n bespokefit-env -c conda-forge  python=3.10 openff-bespokefit "qcportal <0.50" psi4 dftd3-python ambertools
->>>>>>> 12c7bc8c
+mamba create -n bespokefit-env -c conda-forge python=3.10 openff-bespokefit "qcportal >=0.50" psi4 dftd4-python ambertools
 ```
 
 or with OpenEye Toolkits:
 
 ```shell
-<<<<<<< HEAD
-mamba create -n bespokefit-env -c conda-forge -c openeye python=3.10 openff-bespokefit "qcportal <0.50" psi4 dftd4-python openeye-toolkits
-=======
-mamba create -n bespokefit-env -c conda-forge -c openeye python=3.10 openff-bespokefit "qcportal <0.50" psi4 dftd3-python openeye-toolkits
->>>>>>> 12c7bc8c
+mamba create -n bespokefit-env -c conda-forge -c openeye python=3.10 openff-bespokefit "qcportal >=0.50" psi4 dftd4-python openeye-toolkits
 ```
 
 :::

# -*- coding: utf-8 -*-
#
# Configuration file for the Sphinx documentation builder.
#
# This file does only contain a selection of the most common options. For a
# full list see the documentation:
# http://www.sphinx-doc.org/en/stable/config

# -- Path setup --------------------------------------------------------------

# If extensions (or modules to document with autodoc) are in another directory,
# add these directories to sys.path here. If the directory is relative to the
# documentation root, use os.path.abspath to make it absolute, like shown here.

# Incase the project was not installed
import os
import sys

sys.path.insert(0, os.path.abspath(".."))


# -- Project information -----------------------------------------------------

project = "BespokeFit"
copyright = (
    "2020, Joshua Horton. Project structure based on the "
    "Computational Molecular Science Python Cookiecutter version 1.1"
)
author = "Joshua Horton"

# The short X.Y version
version = ""
# The full version, including alpha/beta/rc tags
release = ""


# -- General configuration ---------------------------------------------------

# If your documentation needs a minimal Sphinx version, state it here.
#
# needs_sphinx = '1.0'

# Add any Sphinx extension module names here, as strings. They can be
# extensions coming with Sphinx (named 'sphinx.ext.*') or your custom
# ones.
extensions = [
    "sphinx.ext.autosummary",
    "sphinx.ext.autodoc",
    "sphinx.ext.mathjax",
    "sphinx.ext.viewcode",
    "sphinx.ext.napoleon",
    "sphinx.ext.intersphinx",
    "sphinx.ext.extlinks",
    "sphinx.ext.doctest",
    "sphinxcontrib.bibtex",
    "myst_parser",
    "sphinxcontrib.autodoc_pydantic",
    "sphinx_click",
]

bibtex_bibfiles = ["refs.bib"]
bibtex_default_style = "unsrt"  # "unsrt", "unsrtalpha", "alpha", "plain"

intersphinx_mapping = {
    "python": ("https://docs.python.org/3", None),
    "openff.toolkit": (
        "https://open-forcefield-toolkit.readthedocs.io/en/stable/",
        None,
    ),
    "openff.fragmenter": ("https://fragmenter.readthedocs.io/en/stable/", None),
    "openff.qcsubmit": ("https://openff-qcsubmit.readthedocs.io/en/stable/", None),
    "mdtraj": ("https://www.mdtraj.org/1.9.5/", None),
    "openff.docs": (
        "https://docs.openforcefield.org/en/latest/",
        None,
    ),
}

autosummary_generate = True
autosummary_imported_members = False
autosummary_ignore_module_all = False
autosummary_context = {
    # Modules to exclude from API docs
    "exclude_modules": [
        "openff.bespokefit.cli",
<<<<<<< HEAD
        "openff.bespokefit.tests",
    ],
=======
        "openff.bespokefit._tests",
    ]
>>>>>>> 0ca1eb4b
}
autodoc_default_options = {
    "member-order": "bysource",
    "undoc-members": True,
    "members": True,
    "inherited-members": False,
    "show-inheritance": True,
}
autodoc_preserve_defaults = True
autodoc_inherit_docstrings = False
autodoc_typehints_format = "short"
# Workaround for autodoc_typehints_format not working for attributes
# see https://github.com/sphinx-doc/sphinx/issues/10290#issuecomment-1079740009
python_use_unqualified_type_names = True

autodoc_pydantic_model_member_order = "groupwise"
autodoc_pydantic_model_signature_prefix = "model"
autodoc_pydantic_model_show_validator_members = False
autodoc_pydantic_model_show_validator_summary = False
autodoc_pydantic_model_show_config_summary = False
autodoc_pydantic_model_show_config_member = False
autodoc_pydantic_model_show_json = False
autodoc_pydantic_settings_signature_prefix = "settings"
autodoc_pydantic_settings_show_validator_members = False
autodoc_pydantic_settings_show_validator_summary = False
autodoc_pydantic_settings_show_config_summary = False
autodoc_pydantic_settings_show_config_member = False
autodoc_pydantic_field_doc_policy = "both"
autodoc_pydantic_field_list_validators = False

napoleon_google_docstring = True
napoleon_use_param = False
napoleon_use_ivar = True

myst_enable_extensions = [
    "deflist",
    "smartquotes",
    "replacements",
    "dollarmath",
    "colon_fence",
]

# sphinx-notfound-page
# https://github.com/readthedocs/sphinx-notfound-page
# Renders a 404 page with absolute links
import importlib

if importlib.util.find_spec("notfound"):
    extensions.append("notfound.extension")

    notfound_context = {
        "title": "404: File Not Found",
        "body": """
    <h1>404: File Not Found</h1>
    <p>
        Sorry, we couldn't find that page. This often happens as a result of
        following an outdated link. Please check the latest stable version
        of the docs, unless you're sure you want an earlier version, and
        try using the search box or the navigation menu on the left.
    </p>
    <p>
    </p>
    """,
    }

# Add any paths that contain templates here, relative to this directory.
templates_path = ["_templates"]

# The suffix(es) of source filenames.
# You can specify multiple suffix as a list of string:
#
# source_suffix = ['.rst', '.md']
source_suffix = ".rst"

# The master toctree document.
master_doc = "index"

# The language for content autogenerated by Sphinx. Refer to documentation
# for a list of supported languages.
#
# This is also used if you do content translation via gettext catalogs.
# Usually you set "language" from the command line for these cases.
language = "en"

# List of patterns, relative to source directory, that match files and
# directories to ignore when looking for source files.
# This pattern also affects html_static_path and html_extra_path .
exclude_patterns = ["_build", "Thumbs.db", ".DS_Store", "README.md"]

# The name of the Pygments (syntax highlighting) style to use.
pygments_style = "default"


# -- Options for HTML output -------------------------------------------------

# The theme to use for HTML and HTML Help pages.  See the documentation for
# a list of builtin themes.
#
extensions.append("openff_sphinx_theme")
html_theme = "openff_sphinx_theme"

html_sidebars = {
    "**": ["globaltoc.html", "localtoc.html", "searchbox.html"],
}

# Theme options are theme-specific and customize the look and feel of a
# theme further.
html_theme_options = {
    # Repository integration
    # Set the repo url for the link to appear
    "repo_url": "https://github.com/openforcefield/openff-bespokefit",
    # The name of the repo. If must be set if repo_url is set
    "repo_name": "openff-bespokefit",
    # Must be one of github, gitlab or bitbucket
    "repo_type": "github",
    # Colour for sidebar captions and other accents. One of
    # openff-blue, openff-toolkit-blue, openff-dataset-yellow,
    # openff-evaluator-orange, aquamarine, lilac, amaranth, grape,
    # violet, pink, pale-green, green, crimson, eggplant, turquoise,
    # or a tuple of three ints in the range [0, 255] corresponding to
    # a position in RGB space.
    "color_accent": "openff-evaluator-orange",
    "html_minify": False,
    "html_prettify": False,
    "css_minify": False,
}

# Add any paths that contain custom static files (such as style sheets) here,
# relative to this directory. They are copied after the builtin static files,
# so a file named "default.css" will overwrite the builtin "default.css".
html_static_path = ["_static"]

# Custom sidebar templates, must be a dictionary that maps document names
# to template names.
#
# The default sidebars (for documents that don't match any pattern) are
# defined by theme itself.  Builtin themes are using these templates by
# default: ``['localtoc.html', 'relations.html', 'sourcelink.html',
# 'searchbox.html']``.
#
# html_sidebars = {}


# -- Options for HTMLHelp output ---------------------------------------------

# Output file base name for HTML help builder.
htmlhelp_basename = "bespokefitdoc"


# -- Options for LaTeX output ------------------------------------------------

latex_elements = {
    # The paper size ('letterpaper' or 'a4paper').
    #
    # 'papersize': 'letterpaper',
    # The font size ('10pt', '11pt' or '12pt').
    #
    # 'pointsize': '10pt',
    # Additional stuff for the LaTeX preamble.
    #
    # 'preamble': '',
    # Latex figure (float) alignment
    #
    # 'figure_align': 'htbp',
}

# Grouping the document tree into LaTeX files. List of tuples
# (source start file, target name, title,
#  author, documentclass [howto, manual, or own class]).
latex_documents = [
    (master_doc, "bespokefit.tex", "BespokeFit Documentation", "bespokefit", "manual"),
]


# -- Options for manual page output ------------------------------------------

# One entry per manual page. List of tuples
# (source start file, name, description, authors, manual section).
man_pages = [(master_doc, "bespokefit", "BespokeFit Documentation", [author], 1)]


# -- Options for Texinfo output ----------------------------------------------

# Grouping the document tree into Texinfo files. List of tuples
# (source start file, target name, title, author,
#  dir menu entry, description, category)
texinfo_documents = [
    (
        master_doc,
        "bespokefit",
        "BespokeFit Documentation",
        author,
        "bespokefit",
        "Creating bespoke parameters for individual molecules.",
        "Miscellaneous",
    ),
]


# -- Extension configuration -------------------------------------------------<|MERGE_RESOLUTION|>--- conflicted
+++ resolved
@@ -83,13 +83,8 @@
     # Modules to exclude from API docs
     "exclude_modules": [
         "openff.bespokefit.cli",
-<<<<<<< HEAD
-        "openff.bespokefit.tests",
-    ],
-=======
         "openff.bespokefit._tests",
     ]
->>>>>>> 0ca1eb4b
 }
 autodoc_default_options = {
     "member-order": "bysource",
